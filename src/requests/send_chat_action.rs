use async_trait::async_trait;

use crate::{
    network,
<<<<<<< HEAD
    requests::{ChatId, Request, RequestContext, ResponseResult},
=======
    requests::{
        ChatId, Request, RequestContext, RequestFuture, ResponseResult,
    },
    types::True
>>>>>>> 2b83d869
};

///Use this method when you need to tell the user that something is happening
/// on the bot's side. The status is set for 5 seconds or less (when a message
/// arrives from your bot, Telegram clients clear its typing status).
/// Returns True on success.
#[derive(Debug, Clone, Serialize)]
pub struct SendChatAction<'a> {
    #[serde(skip_serializing)]
    ctx: RequestContext<'a>,
    /// Unique identifier for the target chat or
    /// username of the target channel (in the format @channelusername)
    pub chat_id: ChatId,
    /// Type of action to broadcast. Choose one, depending on what the user is
    /// about to receive: typing for text messages, upload_photo for photos,
    /// record_video or upload_video for videos, record_audio or upload_audio
    /// for audio files, upload_document for general files, find_location for
    /// location data, record_video_note or upload_video_note for video notes.
    pub action: ChatAction,
}

#[derive(Debug, Serialize, From, Clone)]
#[serde(rename_all = "snake_case")]
pub enum ChatAction {
    Typing,
    UploadPhoto,
    RecordVideo,
    UploadVideo,
    RecordAudio,
    UploadAudio,
    UploadDocument,
    FindLocation,
    RecordVideoNote,
    UploadVideoNote,
}

<<<<<<< HEAD
#[async_trait]
impl Request for SendChatAction<'_> {
    type ReturnValue = bool;
=======
impl<'a> Request<'a> for SendChatAction<'a> {
    type ReturnValue = True;
>>>>>>> 2b83d869

    async fn send_boxed(self) -> ResponseResult<Self::ReturnValue> {
        self.send().await
    }
}

impl SendChatAction<'_> {
    pub async fn send(self) -> ResponseResult<bool> {
        network::request_json(
            &self.ctx.client,
            &self.ctx.token,
            "sendChatAction",
            &self,
        )
        .await
    }
}

impl<'a> SendChatAction<'a> {
    pub(crate) fn new(
        ctx: RequestContext<'a>,
        chat_id: ChatId,
        action: ChatAction,
    ) -> Self {
        Self {
            ctx,
            chat_id,
            action,
        }
    }

    pub fn chat_id<T>(mut self, chat_id: T) -> Self
    where
        T: Into<ChatId>,
    {
        self.chat_id = chat_id.into();
        self
    }

    pub fn action<T>(mut self, action: T) -> Self
    where
        T: Into<ChatAction>,
    {
        self.action = action.into();
        self
    }
}<|MERGE_RESOLUTION|>--- conflicted
+++ resolved
@@ -2,14 +2,8 @@
 
 use crate::{
     network,
-<<<<<<< HEAD
     requests::{ChatId, Request, RequestContext, ResponseResult},
-=======
-    requests::{
-        ChatId, Request, RequestContext, RequestFuture, ResponseResult,
-    },
     types::True
->>>>>>> 2b83d869
 };
 
 ///Use this method when you need to tell the user that something is happening
@@ -46,14 +40,9 @@
     UploadVideoNote,
 }
 
-<<<<<<< HEAD
 #[async_trait]
 impl Request for SendChatAction<'_> {
-    type ReturnValue = bool;
-=======
-impl<'a> Request<'a> for SendChatAction<'a> {
     type ReturnValue = True;
->>>>>>> 2b83d869
 
     async fn send_boxed(self) -> ResponseResult<Self::ReturnValue> {
         self.send().await

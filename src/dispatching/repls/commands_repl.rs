use crate::{
    dispatching::{
        update_listeners, update_listeners::UpdateListener, HandlerExt, UpdateFilterExt,
    },
    error_handlers::LoggingErrorHandler,
    types::Update,
    utils::command::BotCommands,
    RequestError,
};
use dptree::di::{DependencyMap, Injectable};
use std::{fmt::Debug, marker::PhantomData};
use teloxide_core::requests::Requester;

/// A [REPL] for commands.
//
#[doc = include_str!("preamble.md")]
///
/// [REPL]: https://en.wikipedia.org/wiki/Read-eval-print_loop
///
/// ## Signature
///
/// Don't be scared by many trait bounds in the signature, in essence they
/// require:
///
/// 1. `bot` is a bot, client for the Telegram bot API
///    - in teloxide this is represented via a [`Requester`] trait
/// 2. `handler` is an async function that returns `Result<(), E>`
///    - Such that `E` can be printed with [`Debug`] formatting
///    - And all arguments can be extracted from [`DependencyMap`]
///       - Which is the same, as all arguments implementing `Send + Sync +
///         'static`
/// 3. `cmd` is a type of the command that will be parsed,
///    - The command type must implement [`BotCommands`] trait
///    - It can be acquired by writing `TheCommandType::ty()`
///
/// All other requirements are about thread safety and data validity and can be
/// ignored for most of the time.
///
/// ## Handler arguments
///
/// Teloxide provides the following types to the `handler`:
/// - [`Message`]
/// - `R` (type of the `bot`)
/// - `Cmd` (type of the parsed command)
/// - [`Me`]
///
/// [`Me`]: crate::types::Me
/// [`Message`]: crate::types::Message
///
/// ## Stopping
//
#[doc = include_str!("stopping.md")]
///
/// ## Caution
//
#[doc = include_str!("caution.md")]
///
#[cfg(feature = "ctrlc_handler")]
pub async fn commands_repl<'a, R, Cmd, H, Args>(bot: R, handler: H, cmd: PhantomData<Cmd>)
where
<<<<<<< HEAD
    R: Requester + Clone + Send + Sync + 'static,
    <R as Requester>::GetUpdates: Send,
    H: Injectable<DependencyMap, Result<(), E>, Args> + Send + Sync + 'static,
    E: Debug + Send + Sync + 'static,
    Cmd: BotCommands + Send + Sync + 'static,
=======
    Cmd: BotCommands + Send + Sync + 'static,
    H: Injectable<DependencyMap, Result<(), RequestError>, Args> + Send + Sync + 'static,
    R: Requester + Clone + Send + Sync + 'static,
    <R as Requester>::GetUpdates: Send,
>>>>>>> 760f8430
{
    let cloned_bot = bot.clone();

    commands_repl_with_listener(
        bot,
        handler,
        update_listeners::polling_default(cloned_bot).await,
        cmd,
    )
    .await;
}

/// A [REPL] for commands, with a custom [`UpdateListener`].
//
#[doc = include_str!("preamble.md")]
///
/// [REPL]: https://en.wikipedia.org/wiki/Read-eval-print_loop
///
/// ## Signature
///
/// Don't be scared by many trait bounds in the signature, in essence they
/// require:
///
/// 1. `bot` is a bot, client for the Telegram bot API
///    - in teloxide this is represented via a [`Requester`] trait
/// 2. `handler` is an async function that returns `Result<(), E>`
///    - Such that `E` can be printed with [`Debug`] formatting
///    - And all arguments can be extracted from [`DependencyMap`]
///       - Which is the same, as all arguments implementing `Send + Sync +
///         'static`
/// 3. `listener` is an [`UpdateListener`]
/// 4. `cmd` is a type of the command that will be parsed,
///    - The command type must implement [`BotCommands`] trait
///    - It can be acquired by writing `TheCommandType::ty()`
///
/// All other requirements are about thread safety and data validity and can be
/// ignored for most of the time.
///
/// ## Handler arguments
///
/// Teloxide provides the following types to the `handler`:
/// - [`Message`]
/// - `R` (type of the `bot`)
/// - `Cmd` (type of the parsed command)
/// - [`Me`]
///
/// [`Me`]: crate::types::Me
/// [`Message`]: crate::types::Message
///
/// ## Stopping
//
#[doc = include_str!("stopping.md")]
///
/// ## Caution
//
#[doc = include_str!("caution.md")]
///
#[cfg(feature = "ctrlc_handler")]
pub async fn commands_repl_with_listener<'a, R, Cmd, H, L, Args>(
    bot: R,
    handler: H,
    listener: L,
    cmd: PhantomData<Cmd>,
) where
    Cmd: BotCommands + Send + Sync + 'static,
    H: Injectable<DependencyMap, Result<(), RequestError>, Args> + Send + Sync + 'static,
    L: UpdateListener + Send + 'a,
    L::Err: Debug + Send + 'a,
    R: Requester + Clone + Send + Sync + 'static,
{
    use crate::dispatching::Dispatcher;

    let _ = cmd;

    // Other update types are of no interest to use since this REPL is only for
    // commands. See <https://github.com/teloxide/teloxide/issues/557>.
    let ignore_update = |_upd| Box::pin(async {});

    Dispatcher::builder(bot, Update::filter_message().filter_command::<Cmd>().endpoint(handler))
        .default_handler(ignore_update)
        .enable_ctrlc_handler()
        .build()
        .dispatch_with_listener(
            listener,
            LoggingErrorHandler::with_custom_text("An error from the update listener"),
        )
        .await;
}<|MERGE_RESOLUTION|>--- conflicted
+++ resolved
@@ -58,18 +58,10 @@
 #[cfg(feature = "ctrlc_handler")]
 pub async fn commands_repl<'a, R, Cmd, H, Args>(bot: R, handler: H, cmd: PhantomData<Cmd>)
 where
-<<<<<<< HEAD
     R: Requester + Clone + Send + Sync + 'static,
     <R as Requester>::GetUpdates: Send,
-    H: Injectable<DependencyMap, Result<(), E>, Args> + Send + Sync + 'static,
-    E: Debug + Send + Sync + 'static,
+    H: Injectable<DependencyMap, Result<(), RequestError>, Args> + Send + Sync + 'static,
     Cmd: BotCommands + Send + Sync + 'static,
-=======
-    Cmd: BotCommands + Send + Sync + 'static,
-    H: Injectable<DependencyMap, Result<(), RequestError>, Args> + Send + Sync + 'static,
-    R: Requester + Clone + Send + Sync + 'static,
-    <R as Requester>::GetUpdates: Send,
->>>>>>> 760f8430
 {
     let cloned_bot = bot.clone();
 

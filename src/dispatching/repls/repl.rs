use crate::{
    dispatching::{update_listeners, update_listeners::UpdateListener, UpdateFilterExt},
    error_handlers::LoggingErrorHandler,
    types::Update,
    RequestError,
};
use dptree::di::{DependencyMap, Injectable};
use std::fmt::Debug;
use teloxide_core::requests::Requester;

/// A [REPL] for messages.
//
#[doc = include_str!("preamble.md")]
///
/// [REPL]: https://en.wikipedia.org/wiki/Read-eval-print_loop
///
/// ## Signature
///
/// Don't be scared by many trait bounds in the signature, in essence they
/// require:
///
/// 1. `bot` is a bot, client for the Telegram bot API
///    - in teloxide this is represented via a [`Requester`] trait
/// 2. `handler` is an async function that returns `Result<(), E>`
///    - Such that `E` can be printed with [`Debug`] formatting
///    - And all arguments can be extracted from [`DependencyMap`]
///       - Which is the same, as all arguments implementing `Send + Sync +
///         'static`
///
/// ## Handler arguments
///
/// Teloxide provides the following types to the `handler`:
/// - [`Message`]
/// - `R` (type of the `bot`)
/// - [`Me`]
///
/// [`Me`]: crate::types::Me
/// [`Message`]: crate::types::Message
///
/// ## Stopping
//
#[doc = include_str!("stopping.md")]
///
/// ## Caution
//
#[doc = include_str!("caution.md")]
///
#[cfg(feature = "ctrlc_handler")]
pub async fn repl<R, H, Args>(bot: R, handler: H)
where
<<<<<<< HEAD
=======
    H: Injectable<DependencyMap, Result<(), RequestError>, Args> + Send + Sync + 'static,
>>>>>>> 760f8430
    R: Requester + Send + Sync + Clone + 'static,
    <R as Requester>::GetUpdates: Send,
    H: Injectable<DependencyMap, Result<(), E>, Args> + Send + Sync + 'static,
    E: Debug + Send + Sync + 'static,
{
    let cloned_bot = bot.clone();
    repl_with_listener(bot, handler, update_listeners::polling_default(cloned_bot).await).await;
}

/// A [REPL] for messages, with a custom [`UpdateListener`].
//
#[doc = include_str!("preamble.md")]
///
/// [REPL]: https://en.wikipedia.org/wiki/Read-eval-print_loop
/// [`UpdateListener`]: crate::dispatching::update_listeners::UpdateListener
///
/// ## Signature
///
/// Don't be scared by many trait bounds in the signature, in essence they
/// require:
///
/// 1. `bot` is a bot, client for the Telegram bot API
///    - in teloxide this is represented via a [`Requester`] trait
/// 2. `handler` is an async function that returns `Result<(), E>`
///    - Such that `E` can be printed with [`Debug`] formatting
///    - And all arguments can be extracted from [`DependencyMap`]
///       - Which is the same, as all arguments implementing `Send + Sync +
///         'static`
/// 3. `listener` is an [`UpdateListener`]
///
/// ## Handler arguments
///
/// Teloxide provides the following types to the `handler`:
/// - [`Message`]
/// - `R` (type of the `bot`)
/// - [`Me`]
///
/// [`Me`]: crate::types::Me
/// [`Message`]: crate::types::Message
///
/// ## Stopping
//
#[doc = include_str!("stopping.md")]
///
/// ## Caution
//
#[doc = include_str!("caution.md")]
///
#[cfg(feature = "ctrlc_handler")]
<<<<<<< HEAD
pub async fn repl_with_listener<R, H, E, L, Args>(bot: R, handler: H, listener: L)
where
    R: Requester + Clone + Send + Sync + 'static,
    H: Injectable<DependencyMap, Result<(), E>, Args> + Send + Sync + 'static,
    E: Debug + Send + Sync + 'static,
    L: UpdateListener + Send,
    L::Err: Debug,
=======
pub async fn repl_with_listener<'a, R, H, L, Args>(bot: R, handler: H, listener: L)
where
    H: Injectable<DependencyMap, Result<(), RequestError>, Args> + Send + Sync + 'static,
    L: UpdateListener + Send + 'a,
    L::Err: Debug,
    R: Requester + Clone + Send + Sync + 'static,
>>>>>>> 760f8430
{
    use crate::dispatching::Dispatcher;

    // Other update types are of no interest to use since this REPL is only for
    // messages. See <https://github.com/teloxide/teloxide/issues/557>.
    let ignore_update = |_upd| Box::pin(async {});

    Dispatcher::builder(bot, Update::filter_message().endpoint(handler))
        .default_handler(ignore_update)
        .enable_ctrlc_handler()
        .build()
        .dispatch_with_listener(
            listener,
            LoggingErrorHandler::with_custom_text("An error from the update listener"),
        )
        .await;
}

#[test]
fn repl_is_send() {
    let bot = crate::Bot::new("");
    let repl = crate::repl(bot, || async { Ok(()) });
    assert_send(&repl);

    fn assert_send(_: &impl Send) {}
}<|MERGE_RESOLUTION|>--- conflicted
+++ resolved
@@ -48,14 +48,9 @@
 #[cfg(feature = "ctrlc_handler")]
 pub async fn repl<R, H, Args>(bot: R, handler: H)
 where
-<<<<<<< HEAD
-=======
-    H: Injectable<DependencyMap, Result<(), RequestError>, Args> + Send + Sync + 'static,
->>>>>>> 760f8430
     R: Requester + Send + Sync + Clone + 'static,
     <R as Requester>::GetUpdates: Send,
-    H: Injectable<DependencyMap, Result<(), E>, Args> + Send + Sync + 'static,
-    E: Debug + Send + Sync + 'static,
+    H: Injectable<DependencyMap, Result<(), RequestError>, Args> + Send + Sync + 'static,
 {
     let cloned_bot = bot.clone();
     repl_with_listener(bot, handler, update_listeners::polling_default(cloned_bot).await).await;
@@ -101,22 +96,12 @@
 #[doc = include_str!("caution.md")]
 ///
 #[cfg(feature = "ctrlc_handler")]
-<<<<<<< HEAD
-pub async fn repl_with_listener<R, H, E, L, Args>(bot: R, handler: H, listener: L)
+pub async fn repl_with_listener<R, H, L, Args>(bot: R, handler: H, listener: L)
 where
     R: Requester + Clone + Send + Sync + 'static,
-    H: Injectable<DependencyMap, Result<(), E>, Args> + Send + Sync + 'static,
-    E: Debug + Send + Sync + 'static,
+    H: Injectable<DependencyMap, Result<(), RequestError>, Args> + Send + Sync + 'static,
     L: UpdateListener + Send,
     L::Err: Debug,
-=======
-pub async fn repl_with_listener<'a, R, H, L, Args>(bot: R, handler: H, listener: L)
-where
-    H: Injectable<DependencyMap, Result<(), RequestError>, Args> + Send + Sync + 'static,
-    L: UpdateListener + Send + 'a,
-    L::Err: Debug,
-    R: Requester + Clone + Send + Sync + 'static,
->>>>>>> 760f8430
 {
     use crate::dispatching::Dispatcher;
 

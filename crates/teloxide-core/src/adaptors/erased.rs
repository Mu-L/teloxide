--- conflicted
+++ resolved
@@ -314,14 +314,11 @@
         set_sticker_mask_position,
         get_available_gifts,
         send_gift,
-<<<<<<< HEAD
         send_gift_chat,
-=======
         verify_user,
         verify_chat,
         remove_user_verification,
         remove_chat_verification,
->>>>>>> 1cb98b2e
         send_invoice,
         create_invoice_link,
         answer_shipping_query,
@@ -1008,13 +1005,12 @@
     fn send_gift(&self, user_id: UserId, gift_id: GiftId)
         -> ErasedRequest<'a, SendGift, Self::Err>;
 
-<<<<<<< HEAD
     fn send_gift_chat(
         &self,
         chat_id: Recipient,
         gift_id: GiftId,
     ) -> ErasedRequest<'a, SendGiftChat, Self::Err>;
-=======
+
     fn verify_user(&self, user_id: UserId) -> ErasedRequest<'a, VerifyUser, Self::Err>;
 
     fn verify_chat(&self, chat_id: Recipient) -> ErasedRequest<'a, VerifyChat, Self::Err>;
@@ -1028,7 +1024,6 @@
         &self,
         chat_id: Recipient,
     ) -> ErasedRequest<'a, RemoveChatVerification, Self::Err>;
->>>>>>> 1cb98b2e
 
     fn send_invoice(
         &self,
@@ -2046,14 +2041,14 @@
         Requester::send_gift(self, user_id, gift_id).erase()
     }
 
-<<<<<<< HEAD
     fn send_gift_chat(
         &self,
         chat_id: Recipient,
         gift_id: GiftId,
     ) -> ErasedRequest<'a, SendGiftChat, Self::Err> {
         Requester::send_gift_chat(self, chat_id, gift_id).erase()
-=======
+    }
+
     fn verify_user(&self, user_id: UserId) -> ErasedRequest<'a, VerifyUser, Self::Err> {
         Requester::verify_user(self, user_id).erase()
     }
@@ -2074,7 +2069,6 @@
         chat_id: Recipient,
     ) -> ErasedRequest<'a, RemoveChatVerification, Self::Err> {
         Requester::remove_chat_verification(self, chat_id).erase()
->>>>>>> 1cb98b2e
     }
 
     fn send_invoice(

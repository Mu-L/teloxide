--- conflicted
+++ resolved
@@ -199,14 +199,11 @@
         set_sticker_mask_position,
         get_available_gifts,
         send_gift,
-<<<<<<< HEAD
         send_gift_chat,
-=======
         verify_user,
         verify_chat,
         remove_user_verification,
         remove_chat_verification,
->>>>>>> 1cb98b2e
         answer_shipping_query,
         create_invoice_link,
         answer_pre_checkout_query,

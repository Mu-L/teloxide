--- conflicted
+++ resolved
@@ -20,19 +20,17 @@
 
 [pr244]: https://github.com/teloxide/teloxide-core/pull/246
 
-<<<<<<< HEAD
 ### Fixed 
 
 - `SetWebhook` request can now properly send certificate ([#250][pr250])
 
 [pr250]: https://github.com/teloxide/teloxide-core/pull/250
-=======
+
 ### Deprecated
 
 - `AutoSend` adaptor ([#249][pr249])
 
 [pr249]: https://github.com/teloxide/teloxide-core/pull/249
->>>>>>> 2b8c0d7a
 
 ## 0.7.1 - 2022-08-19
 

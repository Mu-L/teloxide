--- conflicted
+++ resolved
@@ -10,22 +10,20 @@
 
 - Support for TBA 8.1 ([#1377](https://github.com/teloxide/teloxide/pull/1377))
 
-<<<<<<< HEAD
 - Support for TBA 8.3 ([#1383](https://github.com/teloxide/teloxide/pull/1383))
 
 ### Changed
+
+- Support for TBA 8.2 ([#1381](https://github.com/teloxide/teloxide/pull/1381))
+  - Removed `hide_url` field from `InlineQueryResultArticle` struct [**BC**]
 
 - Support for TBA 8.3 ([#1383](https://github.com/teloxide/teloxide/pull/1383))
   - `PaidMedia::Video` is now wrapped in a `Box` [**BC**]
   - `InputPaidMedia::Video` is now wrapped in a `Box` [**BC**]
-=======
-- Support for TBA 8.2 ([#1381](https://github.com/teloxide/teloxide/pull/1381))
-  - Removed `hide_url` field from `InlineQueryResultArticle` struct [**BC**]
 
 ### Fixed
 
 - Fixed `create_forum_topic` to not require `icon_color` and `icon_custom_emoji_id` ([#1382](https://github.com/teloxide/teloxide/pull/1382)) [**BC**]
->>>>>>> 1cb98b2e
 
 ## 0.16.0 - 2025-06-19
 

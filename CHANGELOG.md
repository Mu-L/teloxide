--- conflicted
+++ resolved
@@ -23,11 +23,7 @@
 
 - Environment bumps: ([PR 1147](https://github.com/teloxide/teloxide/pull/1147), [PR 1225](https://github.com/teloxide/teloxide/pull/1225))
   - MSRV (Minimal Supported Rust Version) was bumped from `1.70.0` to `1.80.0`
-<<<<<<< HEAD
-  - Some dependencies was bumped: `axum` to `0.8.0`, `sqlx` to `0.8.1`, `tower` to `0.5.0`, `reqwest` to `0.12.7`, `tower-http` to `0.6.2`, `derive_more` to `1.0.0`, `aquamarine` to `0.6`
-=======
-  - Some dependencies was bumped: `axum` to `0.8.0`, `sqlx` to `0.8.1`, `tower` to `0.5.0`, `reqwest` to `0.12.7`, `tower-http` to `0.6.2`, `derive_more` to `1.0.0`, `serde_with` to `3.12.0`
->>>>>>> 19215c2a
+  - Some dependencies was bumped: `axum` to `0.8.0`, `sqlx` to `0.8.1`, `tower` to `0.5.0`, `reqwest` to `0.12.7`, `tower-http` to `0.6.2`, `derive_more` to `1.0.0`, `serde_with` to `3.12.0`, `aquamarine` to `0.6.0`
   - `tokio` version was explicitly specified as `1.39`
 - Added new `Send` and `Sync` trait bounds to the `UListener` and `Eh` generic parameters of `try_dispatch_with_listener` and `dispatch_with_listener` ([PR 1185](https://github.com/teloxide/teloxide/pull/1185)) [**BC**]
 - Renamed `Limits::messages_per_min_channel` to `messages_per_min_channel_or_supergroup` to reflect its actual behavior ([PR 1214](https://github.com/teloxide/teloxide/pull/1214))

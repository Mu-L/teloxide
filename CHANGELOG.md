--- conflicted
+++ resolved
@@ -4,12 +4,6 @@
 The format is based on [Keep a Changelog](https://keepachangelog.com/en/1.0.0/),
 and this project adheres to [Semantic Versioning](https://semver.org/spec/v2.0.0.html).
 
-<<<<<<< HEAD
-## [0.3.1] - 2020-08-25
-
-### Added
- - `Bot::builder` method ([PR 269](https://github.com/teloxide/teloxide/pull/269)).
-=======
 ## [unreleased]
 
 ### Added
@@ -30,7 +24,11 @@
 
 [issue 253]: https://github.com/teloxide/teloxide/issues/253
 [pr 257]: https://github.com/teloxide/teloxide/pull/257
->>>>>>> b097e1d8
+
+## [0.3.1] - 2020-08-25
+
+### Added
+ - `Bot::builder` method ([PR 269](https://github.com/teloxide/teloxide/pull/269)).
 
 ## [0.3.0] - 2020-07-31
 ### Added

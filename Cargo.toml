--- conflicted
+++ resolved
@@ -13,11 +13,5 @@
 derive_more = "0.15.0"
 tokio = "0.2.0-alpha.6"
 bytes = "0.4.12"
-<<<<<<< HEAD
-futures-preview = "0.3.0-alpha.18"
-async-trait = "0.1.13"
-=======
 futures-preview = "0.3.0-alpha.19"
-async-trait = "0.1.13"
-libc = "0.2.62"
->>>>>>> 3cf4dfee
+async-trait = "0.1.13"